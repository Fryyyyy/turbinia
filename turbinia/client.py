--- conflicted
+++ resolved
@@ -107,12 +107,8 @@
     'dockercontainersenumerationtask': DockerContainersEnumerationTask,
     'photorectask': PhotorecTask,
     'aborttask': AbortTask,
-<<<<<<< HEAD
-    'crontask': CronAnalysisTask,
+    'cronanalysistask': CronAnalysisTask,
     'dfdeweytask': DfdeweyTask
-=======
-    'cronanalysistask': CronAnalysisTask
->>>>>>> c8018bc8
 }
 
 config.LoadConfig()
